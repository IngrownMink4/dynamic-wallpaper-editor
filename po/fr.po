--- conflicted
+++ resolved
@@ -8,11 +8,7 @@
 msgstr ""
 "Project-Id-Version: PACKAGE VERSION\n"
 "Report-Msgid-Bugs-To: \n"
-<<<<<<< HEAD
-"POT-Creation-Date: 2019-03-01 19:38-0500\n"
-=======
 "POT-Creation-Date: 2019-03-02 03:13+0100\n"
->>>>>>> 1653bb44
 "PO-Revision-Date: 2018-06-16 20:01+0200\n"
 "Last-Translator: Romain F. T.>\n"
 "Language-Team: français\n"
@@ -56,15 +52,9 @@
 msgid "Quit"
 msgstr "Quitter"
 
-<<<<<<< HEAD
-#: src/menus.ui:40 src/window.py:340
-msgid "Save as"
-msgstr "Enregistrer sous"
-=======
 #: src/menus.ui:40
 msgid "Save as…"
 msgstr "Enregistrer sous…"
->>>>>>> 1653bb44
 
 #: src/menus.ui:61
 msgid "Background adjustment"
@@ -94,19 +84,11 @@
 msgid "Spanned"
 msgstr "Étalé"
 
-<<<<<<< HEAD
-#: src/menus.ui:96
-msgid "About Dynamic Wallpaper Editor"
-msgstr "À propos"
-
-#: src/window.ui:31 src/window.py:190 src/window.py:192
-=======
 #: src/window.ui:26
 msgid "Dynamic wallpaper editor"
 msgstr "Éditeur de fonds d'écran dynamiques"
 
 #: src/window.ui:31 src/window.py:337 src/window.py:339
->>>>>>> 1653bb44
 msgid "Open"
 msgstr "Ouvrir"
 
@@ -118,45 +100,6 @@
 msgid "Set the exact start time of the wallpaper"
 msgstr "Régler l'heure exacte de début du fond d'écran"
 
-<<<<<<< HEAD
-#: src/window.ui:72
-msgid "More actions"
-msgstr "Plus d'actions"
-
-#: src/window.ui:88 src/shortcuts.ui:65 src/window.py:174 src/window.py:342
-msgid "Save"
-msgstr "Enregistrer"
-
-#: src/window.ui:125
-msgid "Error starting the application, please report this bug."
-msgstr "Erreur au démarrage de l'application, veuillez rapporter ce bug."
-
-#: src/window.ui:144 src/shortcuts.ui:51 src/window.py:249
-msgid "Add pictures"
-msgstr "Ajouter des images"
-
-#: src/window.ui:158 src/shortcuts.ui:58 src/window.py:222
-msgid "Add a folder"
-msgstr "Ajouter un dossier"
-
-#: src/window.ui:169 src/shortcuts.ui:72
-msgid "Set as wallpaper"
-msgstr "Appliquer comme fond d'écran"
-
-#: src/window.ui:196
-msgid "Add new pictures, or open an existing XML file."
-msgstr "Ajoutez de nouvelles images, ou ouvrez un fichier XML existant."
-
-#: src/window.ui:226
-msgid "Use the same duration for all pictures"
-msgstr "Utiliser la même durée pour toutes les images"
-
-#: src/window.ui:266
-msgid "Duration of each picture (seconds)"
-msgstr "Durée de chaque image (secondes)"
-
-#: src/window.ui:296
-=======
 #: src/window.ui:63
 msgid "More actions"
 msgstr "Plus d'actions"
@@ -198,7 +141,6 @@
 msgstr "Durée de chaque image (secondes)"
 
 #: src/window.ui:307
->>>>>>> 1653bb44
 msgid "Duration of each transition (seconds)"
 msgstr "Durée de chaque transition (secondes)"
 
@@ -276,13 +218,8 @@
 msgstr "Quitter toutes les fenêtres"
 
 #: src/shortcuts.ui:31
-<<<<<<< HEAD
-msgid "Display help"
-msgstr ""
-=======
 msgid "Show help"
 msgstr "Afficher l'aide"
->>>>>>> 1653bb44
 
 #: src/shortcuts.ui:40
 msgid "Wallpaper"
@@ -296,98 +233,31 @@
 msgid "translator-credits"
 msgstr "Romain F. T."
 
-<<<<<<< HEAD
-#: src/window.py:134
-=======
 #: src/window.py:164
->>>>>>> 1653bb44
 #, python-format
 msgid "%s pictures"
 msgstr "%s images"
 
-<<<<<<< HEAD
-#: src/window.py:134
-=======
 #: src/window.py:164
->>>>>>> 1653bb44
 #, python-format
 msgid "Total time: %s second(s)"
 msgstr "Temps total : %s seconde(s)"
 
-<<<<<<< HEAD
-#: src/window.py:141
-=======
 #: src/window.py:171
->>>>>>> 1653bb44
 #, python-format
 msgid "%s hour(s)"
 msgstr "%s heures(s)"
 
-<<<<<<< HEAD
-#: src/window.py:143
-=======
 #: src/window.py:173
->>>>>>> 1653bb44
 #, python-format
 msgid "%s minute(s)"
 msgstr "%s minute(s)"
 
-<<<<<<< HEAD
-#: src/window.py:144
-=======
 #: src/window.py:174
->>>>>>> 1653bb44
 #, python-format
 msgid "%s second(s)"
 msgstr "%s seconde(s)"
 
-<<<<<<< HEAD
-#: src/window.py:168 src/window.py:344
-msgid "Untitled"
-msgstr "Sans titre"
-
-#: src/window.py:172 src/window.py:193 src/window.py:343
-msgid "Cancel"
-msgstr "Annuler"
-
-#: src/window.py:173
-msgid "Discard"
-msgstr "Abandonner"
-
-#: src/window.py:175
-msgid "There are unsaved modifications to your wallpaper."
-msgstr "Il y a des modifications non enregistrées à votre fond d'écran."
-
-#: src/window.py:189
-msgid "Loading…"
-msgstr "Chargement…"
-
-#: src/window.py:195 src/window.py:346
-msgid "Dynamic wallpapers (XML)"
-msgstr "Fonds d'écran dynamiques"
-
-#: src/window.py:282
-msgid "All pictures"
-msgstr "Toutes les images"
-
-#: src/window.py:290
-msgid "PNG images"
-msgstr "Images PNG"
-
-#: src/window.py:294
-msgid "JPEG images"
-msgstr "JPEG images"
-
-#: src/window.py:391
-msgid "This dynamic wallpaper is corrupted"
-msgstr "Ce fond d'écran dynamique est corrompu"
-
-#: src/window.py:396
-msgid "This XML file doesn't describe a valid dynamic wallpaper"
-msgstr "Ce fichier XML ne décrit pas un fond d'écran dynamique valide"
-
-#: src/window.py:407
-=======
 #: src/window.py:194 src/window.py:479
 msgid "Untitled"
 msgstr "Sans titre"
@@ -433,19 +303,13 @@
 msgstr "Ce fichier XML ne décrit pas un fond d'écran dynamique valide"
 
 #: src/window.py:393
->>>>>>> 1653bb44
 #, python-format
 msgid "Unknown element: %s"
 msgstr "Élément inconnu : %s"
 
-<<<<<<< HEAD
-#~ msgid "Dynamic wallpaper editor"
-#~ msgstr "Éditeur de fonds d'écran dynamiques"
-=======
 #: src/window.py:475
 msgid "Save as"
 msgstr "Enregistrer sous"
->>>>>>> 1653bb44
 
 #~ msgid ""
 #~ "Create or edit XML dynamic wallpapers (\"background slideshows\") for the "
